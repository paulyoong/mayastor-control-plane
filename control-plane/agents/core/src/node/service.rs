use super::*;
use crate::core::{
    reconciler::PollTriggerEvent, registry::Registry, specs::ResourceSpecsLocked,
    wrapper::NodeWrapper,
};
use common::{
    errors::{GrpcRequestError, SvcError},
    v0::msg_translation::RpcToMessageBus,
};
use common_lib::types::v0::message_bus::{
    Filter, GetSpecs, Node, NodeId, NodeState, NodeStatus, Specs, States,
};

use crate::core::wrapper::InternalOps;
use rpc::mayastor::ListBlockDevicesRequest;
use snafu::ResultExt;
use std::{collections::HashMap, sync::Arc};

/// Node's Service
#[derive(Debug, Clone)]
pub(crate) struct Service {
    registry: Registry,
    /// deadline for receiving keepalive/Register messages
    deadline: std::time::Duration,
    /// node communication timeouts
    comms_timeouts: NodeCommsTimeout,
}

/// Node communication Timeouts for establishing the connection to a node and
/// the request itself
#[derive(Debug, Clone)]
pub(crate) struct NodeCommsTimeout {
    /// node gRPC connection timeout
    connect: std::time::Duration,
    /// gRPC request timeout
    request: std::time::Duration,
}

impl NodeCommsTimeout {
    /// return a new `Self` with the connect and request timeouts
    pub(crate) fn new(connect: std::time::Duration, request: std::time::Duration) -> Self {
        Self { connect, request }
    }
    /// timeout to establish connection to the node
    pub fn connect(&self) -> std::time::Duration {
        self.connect
    }
    /// timeout for the request itself
    pub fn request(&self) -> std::time::Duration {
        self.request
    }
}

impl Service {
    /// New Node Service which uses the `registry` as its node cache and sets
    /// the `deadline` to each node's watchdog
    pub(super) async fn new(
        registry: Registry,
        deadline: std::time::Duration,
        request: std::time::Duration,
        connect: std::time::Duration,
    ) -> Self {
        let service = Self {
            registry,
            deadline,
            comms_timeouts: NodeCommsTimeout::new(connect, request),
        };
        // attempt to reload the node state based on the specification
        for node in service.registry.specs().get_nodes() {
            service
                .register_state(
                    &Register {
                        id: node.id().clone(),
                        grpc_endpoint: node.endpoint().to_string(),
                    },
                    true,
                )
                .await;
        }
        service
    }
    fn specs(&self) -> &ResourceSpecsLocked {
        self.registry.specs()
    }

    /// Callback to be called when a node's watchdog times out
    pub(super) async fn on_timeout(service: &Service, id: &NodeId) {
        let registry = service.registry.clone();
        let state = registry.nodes().read().await;
        if let Some(node) = state.get(id) {
            let mut node = node.write().await;
            if node.is_online() {
                node.update_liveness().await;
            }
        }
    }

    /// Register a new node through the register information
    pub(super) async fn register(&self, registration: &Register) {
        self.registry.register_node_spec(registration).await;
        self.register_state(registration, false).await;
    }

    /// Attempt to Register a new node state through the register information.
    /// todo: if we enable concurrent registrations when we move to gRPC, we'll want
    /// to make sure we don't process registrations for the same node in parallel.
    pub(super) async fn register_state(&self, registration: &Register, startup: bool) {
        let node_state = NodeState {
            id: registration.id.clone(),
            grpc_endpoint: registration.grpc_endpoint.clone(),
            status: NodeStatus::Online,
        };

        let nodes = self.registry.nodes();
        let node = nodes.write().await.get_mut(&node_state.id).cloned();
        let send_event = match node {
            None => {
<<<<<<< HEAD
                let mut node = NodeWrapper::new(&node, self.deadline, self.comms_timeouts.clone());
                if node.load().await.is_ok() {
                    node.watchdog_mut().arm(self.clone());
                    nodes.insert(node.id().clone(), Arc::new(tokio::sync::RwLock::new(node)));
                }
            }
            Some(node) => {
                if node.read().await.is_online() {
                    send_event = false;
                }
                node.on_register().await;
=======
                let mut node =
                    NodeWrapper::new(&node_state, self.deadline, self.comms_timeouts.clone());

                let mut result = node.liveness_probe().await;
                if result.is_ok() {
                    result = node.load().await;
                }
                match result {
                    Ok(_) => {
                        let mut nodes = self.registry.nodes().write().await;
                        if nodes.get_mut(&node_state.id).is_none() {
                            node.watchdog_mut().arm(self.clone());
                            let node = Arc::new(tokio::sync::RwLock::new(node));
                            nodes.insert(node_state.id().clone(), node);
                            true
                        } else {
                            false
                        }
                    }
                    Err(error) => {
                        tracing::warn!(
                            node = %node_state.id(),
                            error = %error,
                            "Failed to register node"
                        );
                        false
                    }
                }
>>>>>>> 70293121
            }
            Some(node) => matches!(node.on_register().await, Ok(true)),
        };

        // don't send these events on startup as the reconciler will start working afterwards anyway
        if send_event && !startup {
            self.registry
                .notify(PollTriggerEvent::NodeStateChangeOnline)
                .await;
        }
    }

    /// Deregister a node through the deregister information
    pub(super) async fn deregister(&self, node: &Deregister) {
        let nodes = self.registry.nodes().read().await;
        match nodes.get(&node.id) {
            None => {}
            // ideally we want this node to disappear completely when it's not
            // part of the daemonset, but we just don't have that kind of
            // information at this level :(
            // maybe nodes should also be registered/deregistered via REST?
            Some(node) => {
                node.write().await.set_status(NodeStatus::Unknown);
            }
        }
    }

    /// Get nodes by filter
    pub(crate) async fn get_nodes(&self, request: &GetNodes) -> Result<Nodes, SvcError> {
        match request.filter() {
            Filter::None => {
                let node_states = self.registry.get_node_states().await;
                let node_specs = self.specs().get_nodes();
                let mut nodes = HashMap::new();

                node_states.into_iter().for_each(|state| {
                    let spec = node_specs.iter().find(|s| s.id() == &state.id);
                    nodes.insert(
                        state.id.clone(),
                        Node::new(state.id.clone(), spec.cloned(), Some(state)),
                    );
                });
                node_specs.into_iter().for_each(|spec| {
                    if nodes.get(spec.id()).is_none() {
                        nodes.insert(
                            spec.id().clone(),
                            Node::new(spec.id().clone(), Some(spec), None),
                        );
                    }
                });

                Ok(Nodes(nodes.values().cloned().collect()))
            }
            Filter::Node(node_id) => {
                let node_state = self.registry.get_node_state(node_id).await.ok();
                let node_spec = self.specs().get_node(node_id).ok();
                if node_state.is_none() && node_spec.is_none() {
                    Err(SvcError::NodeNotFound {
                        node_id: node_id.to_owned(),
                    })
                } else {
                    Ok(Nodes(vec![Node::new(
                        node_id.clone(),
                        node_spec,
                        node_state,
                    )]))
                }
            }
            _ => Err(SvcError::InvalidFilter {
                filter: request.filter().clone(),
            }),
        }
    }

    /// Get block devices from a node
    pub(crate) async fn get_block_devices(
        &self,
        request: &GetBlockDevices,
    ) -> Result<BlockDevices, SvcError> {
        let node = self.registry.get_node_wrapper(&request.node).await?;

        let grpc = node.read().await.grpc_context()?;
        let mut client = grpc.connect().await?;

        let result = client
            .mayastor
            .list_block_devices(ListBlockDevicesRequest { all: request.all })
            .await;

        let response = result
            .context(GrpcRequestError {
                resource: ResourceKind::Block,
                request: "list_block_devices",
            })?
            .into_inner();

        let bdevs = response
            .devices
            .iter()
            .map(|rpc_bdev| rpc_bdev.to_mbus())
            .collect();
        Ok(BlockDevices(bdevs))
    }

    /// Get specs from the registry
    pub(crate) async fn get_specs(&self, _request: &GetSpecs) -> Result<Specs, SvcError> {
        let specs = self.specs().write();
        Ok(Specs {
            volumes: specs.get_volumes(),
            nexuses: specs.get_nexuses(),
            replicas: specs.get_replicas(),
            pools: specs.get_pools(),
        })
    }

    /// Get state information for all resources.
    pub(crate) async fn get_states(&self, _request: &GetStates) -> Result<States, SvcError> {
        let mut nexuses = vec![];
        let mut pools = vec![];
        let mut replicas = vec![];

        // Aggregate the state information from each node.
        let nodes = self.registry.nodes().read().await;
        for (_node_id, locked_node_wrapper) in nodes.iter() {
            let node_wrapper = locked_node_wrapper.read().await;
            nexuses.extend(node_wrapper.nexus_states());
            pools.extend(node_wrapper.pool_states());
            replicas.extend(node_wrapper.replica_states());
        }

        Ok(States {
            nexuses,
            pools,
            replicas,
        })
    }
}<|MERGE_RESOLUTION|>--- conflicted
+++ resolved
@@ -115,19 +115,6 @@
         let node = nodes.write().await.get_mut(&node_state.id).cloned();
         let send_event = match node {
             None => {
-<<<<<<< HEAD
-                let mut node = NodeWrapper::new(&node, self.deadline, self.comms_timeouts.clone());
-                if node.load().await.is_ok() {
-                    node.watchdog_mut().arm(self.clone());
-                    nodes.insert(node.id().clone(), Arc::new(tokio::sync::RwLock::new(node)));
-                }
-            }
-            Some(node) => {
-                if node.read().await.is_online() {
-                    send_event = false;
-                }
-                node.on_register().await;
-=======
                 let mut node =
                     NodeWrapper::new(&node_state, self.deadline, self.comms_timeouts.clone());
 
@@ -156,7 +143,6 @@
                         false
                     }
                 }
->>>>>>> 70293121
             }
             Some(node) => matches!(node.on_register().await, Ok(true)),
         };
