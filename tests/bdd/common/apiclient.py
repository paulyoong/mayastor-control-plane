--- conflicted
+++ resolved
@@ -5,12 +5,9 @@
 from openapi.api.specs_api import SpecsApi
 from openapi.api.replicas_api import ReplicasApi
 from openapi.api.nodes_api import NodesApi
-<<<<<<< HEAD
+from openapi.api.nexuses_api import NexusesApi
 from openapi.model.rest_json_error import RestJsonError
 from openapi.exceptions import ApiException
-=======
-from openapi.api.nexuses_api import NexusesApi
->>>>>>> 70293121
 from openapi import api_client
 from openapi import configuration
 
@@ -57,15 +54,19 @@
     def replicas_api():
         return ReplicasApi(get_api_client())
 
-<<<<<<< HEAD
     @staticmethod
     def exception_to_error(exception):
         assert isinstance(exception, ApiException)
         body = json.loads(exception.body)
         return RestJsonError(details=body["details"], kind=body["kind"])
-=======
+
     # Return a NexusesApi object which can be used for performing nexus related REST calls.
     @staticmethod
     def nexuses_api():
         return NexusesApi(get_api_client())
->>>>>>> 70293121
+
+    @staticmethod
+    def exception_to_error(exception):
+        assert isinstance(exception, ApiException)
+        body = json.loads(exception.body)
+        return RestJsonError(details=body["details"], kind=body["kind"])